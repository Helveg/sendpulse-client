/*
 * Sendpulse REST API Node.js class
 *
 * Documentation
 * https://login.sendpulse.com/manual/rest-api/
 * https://sendpulse.com/api
 *
 */


'use strict';

var https = require('https');
var crypto = require('crypto');
var fs = require('fs');

var API_URL = 'api.sendpulse.com';
var API_USER_ID="";
var API_SECRET="";
var TOKEN_STORAGE="";
var TOKEN="";

/**
 * MD5
 *
 * @param data
 * @return string
 */
function md5(data){
    var md5sum = crypto.createHash('md5');
    md5sum.update(data);
    return md5sum.digest('hex');
}

/**
 * Basse64
 *
 * @param data
 * @return string
 */
function base64(data){
    var b = new Buffer(data);
    return b.toString('base64');
}

/**
 * Sendpulse API initialization
 *
 * @param user_id
 * @param secret
 * @param storage
 * @param callback
 */
<<<<<<< HEAD
function init(user_id, secret, storage, callback) {
    API_USER_ID = user_id;
    API_SECRET = secret;
    TOKEN_STORAGE = storage;
=======
function init(user_id,secret,storage,callback) {
    API_USER_ID=user_id;
    API_SECRET=secret;
    TOKEN_STORAGE=storage;
>>>>>>> 1027a138

    if (!callback) {
        callback = function() {}
    }

    var hashName = md5(API_USER_ID+'::'+API_SECRET);
    if (fs.existsSync(TOKEN_STORAGE+hashName)) {
        TOKEN = fs.readFileSync(TOKEN_STORAGE+hashName,{encoding:'utf8'});
    }

    if (! TOKEN.length) {
        getToken(callback);
<<<<<<< HEAD
    } else if(callback && typeof callback === 'function') {
        callback();
=======
    } else {
        callback(TOKEN)
>>>>>>> 1027a138
    }
}

/**
 * Form and send request to API service
 *
 * @param path
 * @param method
 * @param data
 * @param useToken
 * @param callback
 *        Define the function  that will be called
 *        when a response is received.
 */
function sendRequest(path, method, data, useToken, callback){
    var headers = {}
    headers['Content-Type'] = 'application/json';
    headers['Content-Length'] =  Buffer.byteLength(JSON.stringify(data));

    if (useToken && TOKEN.length) {
        headers['Authorization'] = 'Bearer '+TOKEN;
    }
    if (method === undefined) {
        method = 'POST';
    }
    if (useToken === undefined) {
        useToken = false;
    }

    var options = {
        //uri: API_URL,
        path: '/'+path,
        port: 443,
        hostname: API_URL,
        method: method,
        headers: headers,
    };

    var req = https.request(
        options,
        function(response) {
            var str = '';
            response.on('data', function (chunk) {
                if (response.statusCode==401) {
                    getToken(function() {
                        sendRequest(path, method, data, true, callback);
                    });
                } else {
                    str += chunk;
                }
            });

            response.on('end', function () {
                if (response.statusCode != 401) {
                    try {
                        var answer = JSON.parse(str);
                    } catch (ex) {
                        var answer = returnError();
                    }
                    callback(answer);
                }
            });
        }
    );
    req.write(JSON.stringify(data));
    req.end();
}

/**
 * Get token and store it
 *
 * @param callback
 */
function getToken(callback){
<<<<<<< HEAD
=======
    if (!callback) {
        callback = function() {}
    }
>>>>>>> 1027a138
    var data={
        grant_type:'client_credentials',
        client_id: API_USER_ID,
        client_secret: API_SECRET
    }
    sendRequest( 'oauth/access_token', 'POST', data, false, saveToken );
    function saveToken(data) {
        TOKEN = data.access_token;
        var hashName = md5(API_USER_ID+'::'+API_SECRET);
        fs.writeFileSync(TOKEN_STORAGE+hashName, TOKEN);
<<<<<<< HEAD

        if(callback && typeof callback === 'function') {
            callback()
        }
=======
        callback(TOKEN)
>>>>>>> 1027a138
    }
}

/**
 * Form error object
 *
 *  @return array
 */
function returnError(message){
    var data = {is_error:1};
    if (message !== undefined && message.length) {
        data['message'] = message
    }
    return data;
}

/**
 * Serializing of the array
 *
 * @param mixed_value
 * @return string
 */
function serialize(mixed_value) {
    var val, key, okey,
        ktype = '',
        vals = '',
        count = 0,
        _utf8Size = function (str) {
            var size = 0,
                i = 0,
                l = str.length,
                code = '';
            for (i = 0; i < l; i++) {
                code = str.charCodeAt(i);
                if (code < 0x0080) {
                    size += 1;
                } else if (code < 0x0800) {
                    size += 2;
                } else {
                    size += 3;
                }
            }
            return size;
        },
        _getType = function (inp) {
            var match, key, cons, types, type = typeof inp;

            if (type === 'object' && !inp) {
                return 'null';
            }

            if (type === 'object') {
                if (!inp.constructor) {
                    return 'object';
                }
                cons = inp.constructor.toString();
                match = cons.match(/(\w+)\(/);
                if (match) {
                    cons = match[1].toLowerCase();
                }
                types = ['boolean', 'number', 'string', 'array'];
                for (key in types) {
                    if (cons == types[key]) {
                        type = types[key];
                        break;
                    }
                }
            }
            return type;
        },
        type = _getType(mixed_value);

    switch (type) {
        case 'function':
            val = '';
            break;
        case 'boolean':
            val = 'b:' + (mixed_value ? '1' : '0');
            break;
        case 'number':
            val = (Math.round(mixed_value) == mixed_value ? 'i' : 'd') + ':' + mixed_value;
            break;
        case 'string':
            val = 's:' + _utf8Size(mixed_value) + ':"' + mixed_value + '"';
            break;
        case 'array':
        case 'object':
            val = 'a';
            for (key in mixed_value) {
                if (mixed_value.hasOwnProperty(key)) {
                    ktype = _getType(mixed_value[key]);
                    if (ktype === 'function') {
                        continue;
                    }

                    okey = (key.match(/^[0-9]+$/) ? parseInt(key, 10) : key);
                    vals += serialize(okey) + serialize(mixed_value[key]);
                    count++;
                }
            }
            val += ':' + count + ':{' + vals + '}';
            break;
        case 'undefined':
        default:
            val = 'N';
            break;
    }
    if (type !== 'object' && type !== 'array') {
        val += ';';
    }
    return val;
}

/**
 * API interface implementation
 */

/**
 * Get list of address books
 *
 * @param callback
 * @param limit
 * @param offset
 */
function listAddressBooks(callback,limit,offset){
    var data={}
    if (limit === undefined) {
        limit = null;
    } else {
        data['limit'] = limit;
    }
    if (offset === undefined) {
        offset = null;
    } else {
        data['offset'] = offset;
    }
    sendRequest('addressbooks', 'GET', data, true, callback);
}

/**
 * Create address book
 *
 * @param callback
 * @param bookName
 */
function createAddressBook(callback,bookName) {
    if ((bookName === undefined) || (! bookName.length)) {
        return callback(returnError("Empty book name"));
    }
    var data = {bookName: bookName};
    sendRequest( 'addressbooks', 'POST', data, true, callback );
}

/**
 * Edit address book name
 *
 * @param callback
 * @param id
 * @param bookName
 */
function editAddressBook(callback,id,bookName) {
    if ((id===undefined) || (bookName === undefined) || (! bookName.length)) {
        return callback(returnError("Empty book name or book id"));
    }
    var data = {name: bookName};
    sendRequest( 'addressbooks/' + id, 'PUT', data, true, callback );
}

/**
 * Remove address book
 *
 * @param callback
 * @param id
 */
function removeAddressBook(callback,id){
    if (id===undefined) {
        return callback(returnError('Empty book id'));
    }
    sendRequest( 'addressbooks/' + id, 'DELETE', {}, true, callback );
}

/**
 * Get list of email templates
 *
 * @param callback
 */
function listEmailTemplates(callback){
    sendRequest('templates', 'GET', {}, true, callback);
}

/**
 * Get email template by id
 *
 * @param callback
 * @param id
 */
function getEmailTemplate(callback, id){
    if (id === undefined) {
        return callback(returnError('Empty email template id'));
    }
    sendRequest('template/' + id, 'GET', {}, true, callback);
}

/**
 * Get information about book
 *
 * @param callback
 * @param id
 */
function getBookInfo(callback,id){
    if (id===undefined) {
        return callback(returnError('Empty book id'));
    }
    sendRequest( 'addressbooks/' + id, 'GET', {}, true, callback );
}

/**
 * List email addresses from book
 *
 * @param callback
 * @param id
 */
function getEmailsFromBook(callback,id){
    if (id===undefined) {
        return callback(returnError('Empty book id'));
    }
    sendRequest( 'addressbooks/' + id + '/emails', 'GET', {}, true, callback );
}

/**
 * Add new emails to address book
 *
 * @param callback
 * @param id
 * @param emails
 */
function addEmails(callback,id,emails){
    if ((id===undefined) || (emails === undefined) || (! emails.length)) {
        return callback(returnError("Empty email or book id"));
    }
    var data = {emails: serialize(emails)};
    sendRequest( 'addressbooks/' + id + '/emails', 'POST', data, true, callback );
}

/**
 * Remove email addresses from book
 *
 * @param callback
 * @param id
 * @param emails
 */
function removeEmails(callback,id,emails){
    if ((id===undefined) || (emails === undefined) || (! emails.length)) {
        return callback(returnError("Empty email or book id"));
    }
    var data = {emails: serialize(emails)};
    sendRequest( 'addressbooks/' + id + '/emails', 'DELETE', data, true, callback );
}

/**
 * Get information about email address from book
 *
 * @param callback
 * @param id
 * @param email
 */
function getEmailInfo(callback,id,email){
    if ((id===undefined) || (email === undefined) || (! email.length)) {
        return callback(returnError("Empty email or book id"));
    }
    sendRequest( 'addressbooks/' + id + '/emails/' + email, 'GET', {}, true, callback );

}

/**
 * Update Variables for an email address in an address book
 *
 * @param callback
 * @param id
 * @param email
 * @param variables
 */
function updateEmailVariables(callback,id,email,variables){
    if ((id===undefined) || (email === undefined) || (variables === undefined) || (! variables.length)) {
        return callback(returnError("Empty email, variables or book id"));
    }
    var data = {
        email: email,
        variables: variables
    };
    sendRequest( 'addressbooks/' + id + '/emails/variable', 'POST', data, true, callback );
}

/**
 * Get cost of campaign based on address book
 *
 * @param callback
 * @param id
 */
function campaignCost(callback,id) {
    if (id===undefined) {
        return callback(returnError('Empty book id'));
    }
    sendRequest( 'addressbooks/' + id + '/cost', 'GET', {}, true, callback );

}

/**
 * Get list of campaigns
 *
 * @param callback
 * @param limit
 * @param offset
 */
function listCampaigns(callback,limit,offset){
    var data={}
    if (limit === undefined) {
        limit = null;
    } else {
        data['limit'] = limit;
    }
    if (offset === undefined) {
        offset = null;
    } else {
        data['offset'] = offset;
    }
    sendRequest('campaigns', 'GET', data, true, callback);
}

/**
 * Get information about campaign
 *
 * @param callback
 * @param id
 */
function getCampaignInfo(callback,id){
    if (id===undefined) {
        return callback(returnError('Empty book id'));
    }
    sendRequest( 'campaigns/' + id, 'GET', {}, true, callback );
}

/**
 * Get campaign statistic by countries
 *
 * @param callback
 * @param id
 */
function campaignStatByCountries(callback,id){
    if (id===undefined) {
        return callback(returnError('Empty book id'));
    }
    sendRequest( 'campaigns/' + id + '/countries', 'GET', {}, true, callback );
}

/**
 * Get campaign statistic by referrals
 *
 * @param callback
 * @param id
 */
function campaignStatByReferrals(callback,id){
    if (id===undefined) {
        return callback(returnError('Empty book id'));
    }
    sendRequest( 'campaigns/' + id + '/referrals', 'GET', {}, true, callback );
}

/**
 * Create new campaign
 *
 * @param callback
 * @param senderName
 * @param senderEmail
 * @param subject
 * @param body
 * @param bookId
 * @param name
 * @param attachments
 */
function createCampaign(callback, senderName, senderEmail, subject, body, bookId, name, attachments){
    if ((senderName===undefined)||(! senderName.length)||(senderEmail===undefined)||(! senderEmail.length)||(subject===undefined)||(! subject.length)||(body===undefined)||(! body.length)||(bookId===undefined)){
        return callback(returnError('Not all data.'));
    }
    if (name===undefined){
        name='';
    }
    if (attachments===undefined) {
        attachments='';
    }
    if (attachments.length){
        attachments = serialize(attachments);
    }
    var data = {
        sender_name: senderName,
        sender_email: senderEmail,
        //subject: encodeURIComponent(subject),
        //subject: urlencode(subject),
        subject: subject,
        body: base64(body),
        list_id: bookId,
        name: name,
        attachments: attachments
    }
    sendRequest( 'campaigns', 'POST', data, true, callback );
}

/**
 * Cancel campaign
 *
 * @param callback
 * @param id
 */
function cancelCampaign(callback, id){
    if (id===undefined) {
        return callback(returnError('Empty campaign id'));
    }
    sendRequest( 'campaigns/' + id, 'DELETE', {}, true, callback );
}

/**
 * List all senders
 *
 * @param callback
 */
function listSenders(callback){
    sendRequest( 'senders', 'GET', {}, true, callback );
}

/**
 * Add new sender
 *
 * @param callback
 * @param senderName
 * @param senderEmail
 */
function addSender(callback, senderName, senderEmail){
    if ((senderEmail===undefined)||(!senderEmail.length)||(senderName===undefined)||(!senderName.length)) {
        return callback(returnError('Empty sender name or email'));
    }
    var data = {
        email: senderEmail,
        name: senderName
    }
    sendRequest( 'senders', 'POST', data, true, callback );
}

/**
 * Remove sender
 *
 * @param callback
 * @param senderEmail
 */
function removeSender(callback, senderEmail) {
    if ((senderEmail===undefined)||(!senderEmail.length)){
        return callback(returnError('Empty email'));
    }
    var data = {
        email: senderEmail
    }
    sendRequest( 'senders', 'DELETE', data, true, callback );
}

/**
 * Activate sender using code
 *
 * @param callback
 * @param senderEmail
 * @param code
 */
function activateSender(callback, senderEmail, code){
    if ((senderEmail===undefined)||(!senderEmail.length)||(code===undefined)||(!code.length)){
        return callback(returnError('Empty email or activation code'));
    }
    var data = {
        code: code
    }
    sendRequest( 'senders/' + senderEmail + '/code', 'POST', data, true, callback );
}

/**
 * Request mail with activation code
 *
 * @param callback
 * @param senderEmail
 */
function getSenderActivationMail(callback, senderEmail ) {
    if ((senderEmail===undefined)||(!senderEmail.length)){
        return callback(returnError('Empty email'));
    }
    sendRequest( 'senders/' + senderEmail + '/code', 'GET', {}, true, callback );
}

/**
 * Get global information about email
 *
 * @param callback
 * @param email
 */
function getEmailGlobalInfo(callback, email) {
    if ((email===undefined)||(!email.length)){
        return callback(returnError('Empty email'));
    }
    sendRequest( 'emails/' + email, 'GET', {}, true, callback );
}

/**
 * Remove email from all books
 *
 * @param callback
 * @param email
 */
function removeEmailFromAllBooks(callback, email){
    if ((email===undefined)||(!email.length)){
        return callback(returnError('Empty email'));
    }
    sendRequest( 'emails/' + email, 'DELETE', {}, true, callback );
}

/**
 * Get email statistic by all campaigns
 *
 * @param callback
 * @param email
 */
function emailStatByCampaigns(callback,email) {
    if ((email===undefined)||(!email.length)){
        return callback(returnError('Empty email'));
    }
    sendRequest( 'emails/' + email + '/campaigns', 'GET', {}, true, callback );
}

/**
 * Get all emails from blacklist
 *
 * @param callback
 */
function getBlackList(callback){
    sendRequest( 'blacklist', 'GET', {}, true, callback );
}

/**
 * Add email to blacklist
 *
 * @param callback
 * @param emails
 * @param comment
 */
function addToBlackList(callback, emails, comment){
    if ((emails===undefined)||(!emails.length)){
        return callback(returnError('Empty email'));
    }
    if (comment === undefined) {
        comment = '';
    }
    var data = {
        emails: base64(emails),
        comment: comment
    }
    sendRequest( 'blacklist', 'POST', data, true, callback );
}

/**
 * Remove emails from blacklist
 *
 * @param callback
 * @param emails
 */
function removeFromBlackList(callback, emails){
    if ((emails===undefined)||(!emails.length)){
        return callback(returnError('Empty emails'));
    }
    var data = {
        emails: base64(emails),
    }
    sendRequest( 'blacklist', 'DELETE', data, true, callback );
}

/**
 * Get balance
 *
 * @param callback
 * @param currency
 */
function getBalance(callback, currency){
    if (currency === undefined) {
        var url = 'balance';
    } else {
        var url =  'balance/' + currency.toUpperCase();
    }
    sendRequest( url, 'GET', {}, true, callback );
}

/**
 * SMTP: get list of emails
 *
 * @param callback
 * @param limit
 * @param offset
 * @param fromDate
 * @param toDate
 * @param sender
 * @param recipient
 */
function smtpListEmails(callback, limit, offset, fromDate, toDate, sender, recipient) {
    if (limit === undefined) {
        limit = 0;
    }
    if (offset === undefined) {
        offset = 0;
    }
    if (fromDate === undefined) {
        fromDate = '';
    }
    if (toDate === undefined) {
        toDate = '';
    }
    if (sender === undefined) {
        sender = '';
    }
    if (recipient === undefined) {
        recipient = '';
    }
    var data = {
        limit: limit,
        offset: offset,
        from: fromDate,
        to: toDate,
        sender: sender,
        recipient: recipient
    }
    sendRequest( 'smtp/emails', 'GET', data, true, callback );
}

/**
 * Get information about email by id
 *
 * @param callback
 * @param id
 */
function smtpGetEmailInfoById(callback,id){
    if ((id===undefined)||(! id.length)) {
        return callback(returnError('Empty id'));
    }
    sendRequest( 'smtp/emails/' + id, 'GET', {}, true, callback );
}

/**
 * SMTP: add emails to unsubscribe list
 *
 * @param callback
 * @param emails
 */
function smtpUnsubscribeEmails(callback, emails ) {
    if (emails===undefined){
        return callback(returnError('Empty emails'));
    }
    var data = {
        emails: serialize(emails)
    }
    sendRequest( 'smtp/unsubscribe', 'POST', data, true, callback );
}

/**
 * SMTP: remove emails from unsubscribe list
 *
 * @param callback
 * @param emails
 */
function smtpRemoveFromUnsubscribe( callback, emails ) {
    if (emails===undefined){
        return callback(returnError('Empty emails'));
    }
    var data = {
        emails: serialize(emails)
    }
    sendRequest( 'smtp/unsubscribe', 'DELETE', data, true, callback );
}

/**
 * Get list of IP
 *
 * @param callback
 */
function smtpListIP(callback) {
    sendRequest( 'smtp/ips', 'GET', {}, true, callback );
}

/**
 * SMTP: get list of allowed domains
 *
 * @param callback
 */
function smtpListAllowedDomains(callback) {
    sendRequest( 'smtp/domains', 'GET', {}, true, callback );
}

/**
 * SMTP: add new domain
 *
 * @param callback
 * @param email
 */
function smtpAddDomain(callback, email) {
    if ((email===undefined)||(!email.length)){
        return callback(returnError('Empty email'));
    }
    var data = {
        email: email
    }
    sendRequest( 'smtp/domains', 'POST', data, true, callback );
}

/**
 * SMTP: verify domain
 *
 * @param callback
 * @param email
 */
function smtpVerifyDomain(callback,email) {
    if ((email===undefined)||(!email.length)){
        return callback(returnError('Empty email'));
    }
    sendRequest( 'smtp/domains/'+email, 'GET', {}, true, callback );
}

/**
 * SMTP: send mail
 *
 * @param callback
 * @param email
 */
function smtpSendMail( callback, email ) {
    if (email===undefined){
        return callback(returnError('Empty email data'));
    }
    if (email.html)
        email['html'] = base64(email['html']);
    var data = {
        email: serialize(email)
    };
    sendRequest( 'smtp/emails', 'POST', data, true, callback );
}


// *********************************  SMS  *********************************

/**
 * Add new phones to address book
 *
 * @param callback
 * @param addressbook_id
 * @param phones
 */
function smsAddPhones(callback, addressbook_id, phones) {
    if ((addressbook_id === undefined) || (phones === undefined) || (!phones.length)) {
        return callback(returnError("Empty phones or book id"));
    }
    var data = {
        addressBookId: addressbook_id,
        phones: JSON.stringify(phones)
    };
    sendRequest('sms/numbers', 'POST', data, true, callback);
}

/**
 * Add new phones to address book with variables
 *
 * @param callback
 * @param addressbook_id
 * @param phones
 */
function smsAddPhonesWithVariables(callback, addressbook_id, phones) {
    if ((addressbook_id === undefined) || (phones === undefined) || (!Object.keys(phones).length)) {
        return callback(returnError("Empty phones or book id"));
    }
    var data = {
        addressBookId: addressbook_id,
        phones: JSON.stringify(phones)
    };
    sendRequest('sms/numbers/variables', 'POST', data, true, callback);
}

/**
 * Remove phones from address book
 *
 * @param callback
 * @param addressbook_id
 * @param phones
 */
function smsRemovePhones(callback, addressbook_id, phones) {
    if ((addressbook_id === undefined) || (phones === undefined) || (!phones.length)) {
        return callback(returnError("Empty phones or book id"));
    }
    var data = {
        addressBookId: addressbook_id,
        phones: JSON.stringify(phones)
    };
    sendRequest('sms/numbers', 'DELETE', data, true, callback);
}

/**
 * Get all phones from blacklist
 *
 * @param callback
 */
function smsGetBlackList(callback){
    sendRequest( 'sms/black_list', 'GET', {}, true, callback );
}

/**
 * Get information about phone from the address book
 *
 * @param callback
 * @param addressbook_id
 * @param phone
 */
function smsGetPhoneInfo(callback, addressbook_id, phone) {
    if ((addressbook_id === undefined) || (phone === undefined)) {
        return callback(returnError("Empty phone or book id"));
    }

    sendRequest('sms/numbers/info/' + addressbook_id + '/' + phone, 'GET', {}, true, callback);
}

/**
 * Update phones variables from the address book
 *
 * @param callback
 * @param addressbook_id
 * @param phones
 * @param variables
 */
function smsUpdatePhonesVariables(callback, addressbook_id, phones, variables) {
    if (addressbook_id === undefined) {
        return callback(returnError("Empty book id"));
    }
    if ((phones === undefined) || (!phones.length)) {
        return callback(returnError("Empty phones"));
    }
    if ((variables === undefined) || (!Object.keys(variables).length)) {
        return callback(returnError("Empty variables"));
    }
    var data = {
        'addressBookId': addressbook_id,
        'phones': JSON.stringify(phones),
        'variables': JSON.stringify(variables)
    }

    sendRequest('sms/numbers', 'PUT', data, true, callback);
}

/**
 * Get info by phones from the blacklist
 *
 * @param callback
 * @param phones
 */
function smsGetPhonesInfoFromBlacklist(callback, phones) {
    if ((phones === undefined) || (!phones.length)) {
        return callback(returnError("Empty phones"));
    }
    var data = {
        'phones': JSON.stringify(phones),
    }

    sendRequest('sms/black_list/by_numbers', 'GET', data, true, callback);
}

/**
 * Add phones to blacklist
 *
 * @param callback
 * @param phones
 * @param comment
 */
function smsAddPhonesToBlacklist(callback, phones, comment){
    if ((phones === undefined) || (!phones.length)) {
        return callback(returnError("Empty phones"));
    }
    var data = {
        'phones': JSON.stringify(phones),
        'description': comment
    }

    sendRequest('sms/black_list', 'POST', data, true, callback);
}

/**
 * Remove phones from blacklist
 *
 * @param callback
 * @param phones
 */
function smsDeletePhonesFromBlacklist(callback, phones) {
    if ((phones === undefined) || (!phones.length)) {
        return callback(returnError("Empty phones"));
    }
    var data = {
        'phones': JSON.stringify(phones),
    }

    sendRequest('sms/black_list', 'DELETE', data, true, callback);
}

/**
 * Create new sms campaign
 *
 * @param callback
 * @param sender_name
 * @param addressbook_id
 * @param body
 * @param date
 * @param transliterate
 */
function smsAddCampaign(callback, sender_name, addressbook_id, body, date, transliterate){
    if (sender_name === undefined) {
        return callback(returnError("Empty sender name"));
    }
    if (addressbook_id === undefined) {
        return callback(returnError("Empty book id"));
    }
    if (body === undefined) {
        return callback(returnError("Empty sms text"));
    }
    var data = {
        'sender': sender_name,
        'addressBookId': addressbook_id,
        'body': body,
        'date': date,
        'transliterate': transliterate
    }

    sendRequest('sms/campaigns', 'POST', data, true, callback);
}

/**
 * Send sms by some phones
 *
 * @param callback
 * @param sender_name
 * @param phones
 * @param body
 * @param date
 * @param transliterate
 */
function smsSend(callback, sender_name, phones, body, date, transliterate) {
    if (sender_name === undefined) {
        return callback(returnError("Empty sender name"));
    }
    if ((phones === undefined) || (!phones.length)) {
        return callback(returnError("Empty phones"));
    }
    if (body === undefined) {
        return callback(returnError("Empty sms text"));
    }
    var data = {
        'sender': sender_name,
        'phones': JSON.stringify(phones),
        'body': body,
        'date': date,
        'transliterate': transliterate
    }

    sendRequest('sms/send', 'POST', data, true, callback);
}

/**
 * Get list of campaigns
 *
 * @param callback
 * @param date_from
 * @param date_to
 */
function smsGetListCampaigns(callback, date_from, date_to) {
    var data = {
        'dateFrom': date_from,
        'dateTo': date_to
    }

    sendRequest('sms/campaigns/list', 'GET', data, true, callback);
}

/**
 * Get information about sms campaign
 *
 * @param callback
 * @param campaign_id
 */
function smsGetCampaignInfo(callback, campaign_id){
    if (campaign_id === undefined) {
        return callback(returnError("Empty sms campaign id"));
    }

    sendRequest('sms/campaigns/info/' + campaign_id, 'GET', {}, true, callback);
}

/**
 * Cancel sms campaign
 *
 * @param callback
 * @param campaign_id
 */
function smsCancelCampaign(callback, campaign_id) {
    if (campaign_id === undefined) {
        return callback(returnError("Empty sms campaign id"));
    }

    sendRequest('sms/campaigns/cancel/' + campaign_id, 'PUT', {}, true, callback);
}

/**
 * Get cost sms campaign
 *
 * @param callback
 * @param sender
 * @param body
 * @param addressbook_id
 * @param phones
 */
function smsGetCampaignCost(callback, sender_name, body, addressbook_id, phones){
    if (sender_name === undefined) {
        return callback(returnError("Empty sender name"));
    }
    if (body === undefined) {
        return callback(returnError("Empty sms text"));
    }
    if ((addressbook_id === undefined) || (phones === undefined) || (!phones.length)) {
        return callback(returnError("Empty book id or phones"));
    }
    var data = {
        'sender': sender_name,
        'body': body,
        'addressBookId': addressbook_id
    }
    if (phones.length) {
        data['phones'] = JSON.stringify(phones);
    }

    sendRequest('sms/campaigns/cost', 'GET', data, true, callback);
}

/**
 * Remove sms campaign
 *
 * @param callback
 * @param campaign_id
 */
function smsDeleteCampaign(callback, campaign_id) {
    if (campaign_id === undefined) {
        return callback(returnError("Empty sms campaign id"));
    }
    var data = {
        'id': campaign_id
    }
    sendRequest('sms/campaigns', 'DELETE', data, true, callback);
}

exports.init = init;
exports.listAddressBooks = listAddressBooks;
exports.createAddressBook = createAddressBook;
exports.editAddressBook = editAddressBook;
exports.removeAddressBook = removeAddressBook;
exports.listEmailTemplates = listEmailTemplates;
exports.getEmailTemplate = getEmailTemplate;
exports.getBookInfo = getBookInfo;
exports.getEmailsFromBook = getEmailsFromBook;
exports.addEmails = addEmails;
exports.removeEmails = removeEmails;
exports.getEmailInfo = getEmailInfo;
exports.updateEmailVariables = updateEmailVariables;
exports.campaignCost = campaignCost;
exports.listCampaigns = listCampaigns;
exports.getCampaignInfo = getCampaignInfo;
exports.campaignStatByCountries = campaignStatByCountries;
exports.campaignStatByReferrals = campaignStatByReferrals;
exports.createCampaign = createCampaign;
exports.cancelCampaign = cancelCampaign;
exports.listSenders = listSenders;
exports.addSender = addSender;
exports.removeSender = removeSender;
exports.activateSender = activateSender;
exports.getSenderActivationMail = getSenderActivationMail;
exports.getEmailGlobalInfo = getEmailGlobalInfo;
exports.removeEmailFromAllBooks = removeEmailFromAllBooks;
exports.emailStatByCampaigns = emailStatByCampaigns;
exports.getBlackList = getBlackList;
exports.addToBlackList = addToBlackList;
exports.removeFromBlackList = removeFromBlackList;
exports.getBalance = getBalance;
exports.smtpListEmails = smtpListEmails;
exports.smtpGetEmailInfoById = smtpGetEmailInfoById;
exports.smtpUnsubscribeEmails = smtpUnsubscribeEmails;
exports.smtpRemoveFromUnsubscribe = smtpRemoveFromUnsubscribe;
exports.smtpListIP = smtpListIP;
exports.smtpListAllowedDomains = smtpListAllowedDomains;
exports.smtpAddDomain = smtpAddDomain;
exports.smtpVerifyDomain = smtpVerifyDomain;
exports.smtpSendMail = smtpSendMail;
exports.smsGetBlackList = smsGetBlackList;
exports.smsAddPhones = smsAddPhones;
exports.smsAddPhonesWithVariables = smsAddPhonesWithVariables;
exports.smsRemovePhones = smsRemovePhones;
exports.smsGetPhoneInfo = smsGetPhoneInfo;
exports.smsUpdatePhonesVariables = smsUpdatePhonesVariables;
exports.smsGetPhonesInfoFromBlacklist = smsGetPhonesInfoFromBlacklist;
exports.smsAddPhonesToBlacklist = smsAddPhonesToBlacklist;
exports.smsDeletePhonesFromBlacklist = smsDeletePhonesFromBlacklist;
exports.smsAddCampaign = smsAddCampaign;
exports.smsSend = smsSend;
exports.smsGetListCampaigns = smsGetListCampaigns;
exports.smsGetCampaignInfo = smsGetCampaignInfo;
exports.smsCancelCampaign = smsCancelCampaign;
exports.smsGetCampaignCost = smsGetCampaignCost;
exports.smsDeleteCampaign = smsDeleteCampaign;<|MERGE_RESOLUTION|>--- conflicted
+++ resolved
@@ -51,17 +51,10 @@
  * @param storage
  * @param callback
  */
-<<<<<<< HEAD
 function init(user_id, secret, storage, callback) {
     API_USER_ID = user_id;
     API_SECRET = secret;
     TOKEN_STORAGE = storage;
-=======
-function init(user_id,secret,storage,callback) {
-    API_USER_ID=user_id;
-    API_SECRET=secret;
-    TOKEN_STORAGE=storage;
->>>>>>> 1027a138
 
     if (!callback) {
         callback = function() {}
@@ -74,13 +67,8 @@
 
     if (! TOKEN.length) {
         getToken(callback);
-<<<<<<< HEAD
-    } else if(callback && typeof callback === 'function') {
-        callback();
-=======
     } else {
         callback(TOKEN)
->>>>>>> 1027a138
     }
 }
 
@@ -155,12 +143,9 @@
  * @param callback
  */
 function getToken(callback){
-<<<<<<< HEAD
-=======
     if (!callback) {
         callback = function() {}
     }
->>>>>>> 1027a138
     var data={
         grant_type:'client_credentials',
         client_id: API_USER_ID,
@@ -171,14 +156,7 @@
         TOKEN = data.access_token;
         var hashName = md5(API_USER_ID+'::'+API_SECRET);
         fs.writeFileSync(TOKEN_STORAGE+hashName, TOKEN);
-<<<<<<< HEAD
-
-        if(callback && typeof callback === 'function') {
-            callback()
-        }
-=======
         callback(TOKEN)
->>>>>>> 1027a138
     }
 }
 
