--- conflicted
+++ resolved
@@ -20,20 +20,9 @@
 var API_SECRET = "USER_SECRET";
 var TOKEN_STORAGE = "/tmp/";
 
-<<<<<<< HEAD
-sendpulse.init(API_USER_ID,API_SECRET,TOKEN_STORAGE, function() {
-    var cb = function(data) {
-        console.log(data);
-    }
-    
-    sendpulse.listAddressBooks(cb);
-});
-```
-
-You can get full list of API library methods in [https://github.com/sendpulse/sendpulse-rest-api-node.js/blob/master/example.js](example)
-=======
 sendpulse.init(API_USER_ID,API_SECRET,TOKEN_STORAGE,function() {
     sendpulse.listAddressBooks(console.log);
 });
 ```
->>>>>>> 1027a138
+
+You can get full list of API library methods in [https://github.com/sendpulse/sendpulse-rest-api-node.js/blob/master/example.js](example)